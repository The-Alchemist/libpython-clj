--- conflicted
+++ resolved
@@ -1,13 +1,19 @@
 # libpython-clj
 
-jna libpython bindings to the tech ecosystem.
+JNA libpython bindings to the tech ecosystem.
 
 If you have a production need right now, I strongly advise you to consider
 [jep](https://github.com/ninia/jep).
 
 This project is mean to explore what is possible using JNA.  This has a lot of
-advantages over a [10,000 line C binding layer](https://github.com/ninia/jep/tree/master/src/main/c)
-...if it works.
+advantages over a static binding layer that must bind during an offline compilation
+phase to specific version of the python runtime:
+
+* The exact same binary can run top of on multiple version of python reducing version
+  dependency chain management issues.
+* Development of new functionality is faster because it can be done from purely from the
+  REPL.
+
 
 
 ## Key Design Points
@@ -42,6 +48,15 @@
   some code)
 ```
 
+You don't have to do this, however.  If you don't care what context you run in you can
+just use the public API which under the covers simple does:
+
+
+```clojure
+(with-gil
+  some code)
+```
+
 This type of thing grabs the GIL if it hasn't already been claimed by the current thread
 and off you go.  When the code is finished, it saves the interpreter thread state back
 into a global atom and thus releases the GIL.  Interpreters have both shared and
@@ -49,24 +64,66 @@
 Shared state would be the global type symbol table.  Interpreter state contains things
 like a map of objects to their per-interpreter python bridging class.
 
+If the interpreter isn't specified it uses the main interpreter.  The simplest way to
+ensure you have the gil is `with-gil`.  You may also use `(ensure-bound-interpreter)` if
+you wish to penalize users for using a function incorrectly.  This returns the
+interpreter currently bound to this thread or throws.
+
 
 ### Garbage Collection
 
 The system uses the tech.resource library to attach a GC hook to appropriate java object
 that releases the associated python object if the java object goes out of scope.
 Bridges use a similar technique to unregister the bridge on destruction of their python
-counterpar.  There should be no need for manual addref/release calls in any user code.
+counterpart.  There should be no need for manual addref/release calls in any user code
+aside from potentially (and damn rarely) a `(System/gc)` call.
 
 
-### Copying Vs. Mirroring
+### Copying Vs. Bridging
 
 
 Objects either in python or in java may be either copied or mirrored into the other
 ecosystem.  Mirroring allows sharing complex and potentially changing datastructures
 while copying allows a cleaner partitioning of concerns and frees both garbage
 collection systems to act more independently.  Numeric buffers that have a direct
-representation as a C-ptr (the datatype native-buffer type) have a zero-copy pathway
-via numpy.
+representation as a C-ptr (the datatype native-buffer type) have a zero-copy pathway via
+numpy.  If you want access to object functionality that object needs to be mirrored; so
+for example if you want to call numpy functions then you need to mirror that object.
+Tensors are always represented in python as numpy objects using zero-copy where possible
+in all cases.
+
+
+### Bridging
+
+
+Python Callables implement `clojure.lang.IFn` along with a python specific interface so
+in general you can call them like any other function but you also can use keyword
+arguments if you know you are dealing with a python function.  Python dicts implement
+`java.util.Map and clojure.lang.IFn` and lists are `java.util.List`,
+java.util.RandomAcces`, and `clojure.lang.IFn`.  This allows fluid manipulation of
+the datastructures (even mutation) from both languages.
+
+You can create a python function from a clojure function with create-function.  You can 
+create a new bridge type by implementing the `libpython_clj.jna.JVMBridge` interface:
+
+```java
+public interface JVMBridge extends AutoCloseable
+{
+  public Pointer getAttr(String name);
+  public void setAttr(String name, Pointer val);
+  public String[] dir();
+  public Object interpreter();
+  public Object wrappedObject();
+  // Called from python when the python mirror is deleted.
+  // This had better not throw anything.
+  public default void close() {}
+}
+```
+
+
+### IO
+
+`sys.stdout` and `sys.stderr` are redirected to `*out*` and `*err*` respectively.
 
 
 
@@ -78,10 +135,6 @@
 * [create numpy from C ptr](https://stackoverflow.com/questions/23930671/how-to-create-n-dim-numpy-array-from-a-pointer)
 * [create C ptr from numpy](https://docs.scipy.org/doc/numpy/reference/generated/numpy.ndarray.ctypes.html)
 
-<<<<<<< HEAD
-##
-=======
->>>>>>> 43f8c8bb
 
 ## Usage
 
