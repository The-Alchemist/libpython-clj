# Embedding Clojure In Python


The initial development push for `libpython-clj` was simply to embed Python in
Clojure allowing Clojure developers to use Python modules simply transparently.
This approach relied on `libpython-clj` being able to find the Python shared library
and having some capability to setup various Python system variables before loading
any modules.  While this works great most of the time there are several reasons for
which this approach is less than ideal:


1.  In some cases a mainly Python team wants to use some Clojure for a small part of
<<<<<<< HEAD
    their work.  Telling them to host Python from Clojure is for them a potentially
	very disruptive change.
=======
    their work.  Telling them to host python from Clojure is for them a missive and
    potentially disruptive change.
>>>>>>> a254b9fc
2.  The python ecosystem is moving away from the shared library and towards
    compiling a statically linked executable.  This can never work with
    libpython-clj's default pathway.
3.  Embedded Python cannot use all of Python functionality available due to the fact
    that the host process isn't `python`.  Specifically the multithreading module
    relies on forking the host process and thus produces a hang if the JVM is the
    main underlying process.
4.  Replicating the exact python environment is error prone especially when Python
    environment managers such as `pyenv` and `Conda` are taken into account.


Due to the above reasons there is a solid argument for, if possible, embedding
Clojure into Python allowing the Python executable to be the host process.


## Enter: javabridge


Python already had a nascent system for embedding Java in Python - the
[javabridge module](https://pypi.org/project/javabridge/).  You will need to have
javabridge installed in your Python environment.  In order to compile `javabridge`
requires the JDK installed and **not just the JRE**.  [tristanstraub](https://github.com/tristanstraub/)
had found a way to use this in order to work with [Blender](https://github.com/tristanstraub/blender-clj/).
We took a bit more time and worked out ways to smooth out these interactions
and make sure they were supported throughout the system.

```console
python3 -m pip install javabridge
```

If the installation cannot find 'jni.h' then most likely you have the Java runtime
(JRE) installed as opposed to the Java development kit (JDK).


## From the Python REPL


The next step involves starting a python repl from our libpython-clj base directory.
This is only required because we have a special
[python script](https://github.com/clj-python/libpython-clj/blob/master/cljbridge.py)
that has code to start a Java VM with a correct classpath.  So we start by importing
that script:


```python
Python 3.8.5 (default, Jan 27 2021, 15:41:15)
[GCC 9.3.0] on linux
Type "help", "copyright", "credits" or "license" for more information.
>>> import cljbridge
>>> test_var=10
>>> cljbridge.init_clojure_repl()
Mar 11, 2021 9:08:47 AM clojure.tools.logging$eval3186$fn__3189 invoke
INFO: nREPL server started on port 40241 on host localhost - nrepl://localhost:40241
```

At this point we do not get control back; we have released the GIL and java
is blocking this thread to allow the Clojure REPL systems access to the GIL.  We have
two important libraries for clojure loaded, nrepl and cider which allow a rich,
interactive development experience so let's now connect to that port with our favorite
Clojure editor - emacs of course ;-).


## From the Clojure REPL


From emacs, I run the command 'cider-connect' which allows me to specify a host
and port to connect to.  Once connected, I get a minimal repl environment:


```clojure
;; M-x cider-connect ...localhost...40241
;; I am not sure why but to initialize the user namespace I have to eval ns user

user> (eval '(ns user))
nil
user> (require '[libpython-clj2.python :as py])
nil
;; Python has been initialized and libpython-clj can detect this
user> (py/initialize!)
:already-initialized
user> ;;We can share data via the main module
user> (def main-mod (py/add-module "__main__"))
#'user/main-mod
user> (def mod-dict (py/module-dict main-mod))
#'user/mod-dict
user> (keys mod-dict)
("__name__"
 "__doc__"
 "__package__"
 "__loader__"
 "__spec__"
 "__annotations__"
 "__builtins__"
 "cljbridge"
 "test_var")
user> (get mod-dict "test_var")
10
user> (.put mod-dict "clj_fn" (fn [& args] (println "Printing from Clojure: " (vec args))))
nil
user> ;;Now if we stop the repl server we can access our python environment again
user> (require '[libpython-clj2.embedded :as embedded])
nil
user> (embedded/stop-repl!)
```

## And Back to Python!!

Shutting down the repl always gives us an exception; something perhaps to work on.
But the important thing is that we can access variables and data that we set
in the main module -
```python
>>> Exception in thread "nREPL-session-d684061e-f21c-4265-a9a2-828b99dcaf42" java.net.SocketException: Socket closed
	at java.net.SocketOutputStream.socketWrite(SocketOutputStream.java:118)
	at java.net.SocketOutputStream.write(SocketOutputStream.java:155)
	at java.io.BufferedOutputStream.flushBuffer(BufferedOutputStream.java:82)
	at java.io.BufferedOutputStream.flush(BufferedOutputStream.java:140)
	at nrepl.transport$bencode$fn__7714.invoke(transport.clj:121)
	at nrepl.transport.FnTransport.send(transport.clj:28)
	at nrepl.middleware.print$send_streamed.invokeStatic(print.clj:136)
	at nrepl.middleware.print$send_streamed.invoke(print.clj:122)
	at nrepl.middleware.print$printing_transport$reify__8149.send(print.clj:173)
	at cider.nrepl.middleware.track_state$make_transport$reify__17923.send(track_state.clj:228)
	at nrepl.middleware.caught$caught_transport$reify__8184.send(caught.clj:58)
	at nrepl.middleware.interruptible_eval$evaluate$fn__8250.invoke(interruptible_eval.clj:132)
	at clojure.main$repl$fn__9121.invoke(main.clj:460)
	at clojure.main$repl.invokeStatic(main.clj:458)
	at clojure.main$repl.doInvoke(main.clj:368)
	at clojure.lang.RestFn.invoke(RestFn.java:1523)
	at nrepl.middleware.interruptible_eval$evaluate.invokeStatic(interruptible_eval.clj:84)
	at nrepl.middleware.interruptible_eval$evaluate.invoke(interruptible_eval.clj:56)
	at nrepl.middleware.interruptible_eval$interruptible_eval$fn__8258$fn__8262.invoke(interruptible_eval.clj:152)
	at clojure.lang.AFn.run(AFn.java:22)
	at nrepl.middleware.session$session_exec$main_loop__8326$fn__8330.invoke(session.clj:202)
	at nrepl.middleware.session$session_exec$main_loop__8326.invoke(session.clj:201)
	at clojure.lang.AFn.run(AFn.java:22)
	at java.lang.Thread.run(Thread.java:748)

>>> # So let's call our new clojure fn
>>> clj_fn(1, 2, 3, 4, "Embedded Clojure FTW!!")
Printing from Clojure:  [1 2 3 4 Embedded Clojure FTW!!]
>>>
```


## Are You Not Entertained???


So there you have it, embedding a Clojure repl in a Python process and passing data
in between these two systems.  This sidesteps a *ton* of issues with embedding Python
and provides another interesting set of possibilities, essentially extending existing
Python systems with some of the greatest tech the JVM has to offer :-).


* [javabridge github](https://github.com/LeeKamentsky/python-javabridge)
* [libpython-clj cljbridge.py](https://github.com/clj-python/libpython-clj/blob/94c72ca0ac94b210a9b126805cd4112024ad0b96/cljbridge.py)
* [libpython-clj embedded docs](https://clj-python.github.io/libpython-clj/libpython-clj2.embedded.html)
* [blender-clj - the inspiration](https://github.com/tristanstraub/blender-clj/)<|MERGE_RESOLUTION|>--- conflicted
+++ resolved
@@ -10,13 +10,8 @@
 
 
 1.  In some cases a mainly Python team wants to use some Clojure for a small part of
-<<<<<<< HEAD
     their work.  Telling them to host Python from Clojure is for them a potentially
 	very disruptive change.
-=======
-    their work.  Telling them to host python from Clojure is for them a missive and
-    potentially disruptive change.
->>>>>>> a254b9fc
 2.  The python ecosystem is moving away from the shared library and towards
     compiling a statically linked executable.  This can never work with
     libpython-clj's default pathway.
